--- conflicted
+++ resolved
@@ -1,16 +1,10 @@
 import sys
 import unittest
-<<<<<<< HEAD
-import time
 from plumbum import cli
 from contextlib import contextmanager
+
+from plumbum import cli, local
 from plumbum.cli.terminal import ask, choose, hexdump, Progress
-=======
-from contextlib import contextmanager
-
-from plumbum import cli, local
-from plumbum.cli.terminal import ask, choose, hexdump
->>>>>>> 5d42308d
 from plumbum.lib import six
 
 # string/unicode issues
