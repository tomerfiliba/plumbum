--- conflicted
+++ resolved
@@ -1,14 +1,12 @@
-<<<<<<< HEAD
 In development
 --------------
 * Color: Added colors module, support for colors added to cli
-* Machines: Added ``.get()`` method for checking several commands.
-=======
-1.5.1
------
+
+
+1.5.1 (In development)
+----------------------
 * Machines: Added ``.get()`` method for checking several commands. (`#205 <https://github.com/tomerfiliba/plumbum/pull/205>`_)
 * Machines: ``local.cwd`` now is the current directory even if you change the directory with non-Plumbum methods. (`#207 <https://github.com/tomerfiliba/plumbum/pull/207>`_) 
->>>>>>> 44f964ad
 
 1.5.0
 -----
